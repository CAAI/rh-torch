from pytorch_lightning.callbacks import Callback
from torch.utils.data import DataLoader
from torchvision.utils import make_grid
import torchvision.transforms.functional as F
import wandb
import matplotlib.pyplot as plt
import numpy as np
import torch


class Image2ImageLogger(Callback):
    def __init__(self, model, data_module, config=None):
        super().__init__()

        plot_configs = config['plotting_callback']
<<<<<<< HEAD
        batch_size = config['batch_size']
        num_plots = plot_configs['num_plots'] if 'num_plots' in plot_configs else batch_size
        ## TODO OOM issue if num_plots > batch_size
        if num_plots > batch_size:
            num_plots = batch_size
            print('Number of plots for callback currently set <= batch_size until bug fix.')

        val_data = DataLoader(data_module.val_set, num_plots)
        # loading a first batch as default
=======
        num_plots = plot_configs['num_plots'] if 'num_plots' in plot_configs else config['batch_size']
        
        # custom dataloader with num_plots as batch_size
        val_data = DataLoader(data_module.val_queue, num_plots)
>>>>>>> cfb20478
        batch = next(iter(val_data))
        self.X, self.y = model.prepare_batch(batch)
        self.color_channels = config['color_channels_in']

        # plotting properties from config
        self.viewing_axis = plot_configs['viewing_axis']
        self.fixed_slice = plot_configs['fixed_slice'] if 'fixed_slices' in plot_configs else None
        self.cmap = plot_configs['cmap'] if 'cmap' in plot_configs else 'gray'
        self.vmin = plot_configs['vmin']
        self.vmax = plot_configs['vmax']
        self.titles = ['Input', 'Target', 'Prediction']

    def plot_inline(self, d1, d2, d3, color_channel_axis=0):
        """
        Parameters
        ----------
        d1 : numpy.ndarray
            Input data to a model
        d2 : numpy.ndarray
            Ground truth data
        d3 : numpy.ndarray
            Infered data based on input data
        color_channel_axis : int, optional
            Axis for color channel in the numpy array .
            Default is 0 for Pytorch models (cc, dimx, dimy, dimz)
            Use 3 for TF models (dimx, dimy, dimz, cc)
        vmin : Lower bound for color channel. Default (None) used to plot full range
        vmax : Upper bound for color channel. Default (None) used to plot full range

        """
        # If input has more than 1 color channel, use only the first
        if d1.shape[color_channel_axis] > 1:
            d1 = d1[0, ...] if color_channel_axis == 0 else d1[..., 0]
            d1 = torch.unsqueeze(d1, color_channel_axis)
        d_arr = np.concatenate((d1, d2, d3), color_channel_axis)
        num_dat = d_arr.shape[color_channel_axis]

        fig, ax = plt.subplots(1, num_dat, gridspec_kw={
                               'wspace': 0, 'hspace': 0})
        # slice_i = int(d1.size(self.viewing_axis) / 2)
        # text_pos = d1.size(2) * 0.98

        for idx in range(num_dat):
            single_data = d_arr.take(indices=idx, axis=color_channel_axis)
            if single_data.ndim > 2:
                # 3D data, pick a slice
                slice_i = self.fixed_slice \
                    if self.fixed_slice is not None \
                    else int(single_data.shape[self.viewing_axis] / 2)
                single_slice = single_data.take(indices=slice_i,
                                                axis=self.viewing_axis)
            else:
                # 2D data
                single_slice = single_data
            text_pos = single_slice.shape[0] * 0.98
            ax[idx].imshow(
                single_slice, cmap=self.cmap, vmin=self.vmin, vmax=self.vmax)
            ax[idx].axis('off')
            ax[idx].text(3, text_pos, self.titles[idx],
                         color='white', fontsize=12)

        fig.tight_layout()
        wandb_im = wandb.Image(fig)
        plt.close()
        return wandb_im

    def get_slices(self, im_data, slice_num = 4):
        # Get central slice
        idx = im_data.shape[5]//2
        im_arr = []
        for i in range(idx - int(slice_num/2), idx + int(slice_num/2)):
            im_arr.append(im_data[0,...][:,:,:,i])
        return im_arr

    #def plot_grid(X, y, y_hat):
        #sample_imgs = [X[0,...][:,:,:,50], y[0,...][:,:,:,50], y_hat[0,...][:,:,:,50]]
        #images = list(map(lambda x: get_slices(x))
        #sample_imgs = [self.get_slices(im1, im2, im3)
        #                for im1, im2, im3 in zip(X, y, y_hat)]
        #grid = make_grid(sample_imgs)
        #print(grid.shape)
        #grid_pil = F.to_pil_image(grid)
        #wandb_img = wandb.Image(grid_pil, caption="My cool imgs")

    def on_validation_epoch_end(self, trainer, pl_module):
        # Dataloader loads on CPU --> pass to GPU
        X = self.X.to(device=pl_module.device)
        y_hat = pl_module(X)

        # move arrays back to the CPU for plotting
        X = X.cpu()
        y = self.y
        y_hat = y_hat.cpu()

        # generate figures in a list
        figs = [self.plot_inline(im1, im2, im3)
                for im1, im2, im3 in zip(X, y, y_hat)]

        # add to logger like so
        #trainer.logger.experiment.log({"Grid": wandb_img, "Sample images": figs}, commit = False)
        trainer.logger.experiment.log({"Sample images": figs}, commit = False)<|MERGE_RESOLUTION|>--- conflicted
+++ resolved
@@ -13,22 +13,10 @@
         super().__init__()
 
         plot_configs = config['plotting_callback']
-<<<<<<< HEAD
-        batch_size = config['batch_size']
-        num_plots = plot_configs['num_plots'] if 'num_plots' in plot_configs else batch_size
-        ## TODO OOM issue if num_plots > batch_size
-        if num_plots > batch_size:
-            num_plots = batch_size
-            print('Number of plots for callback currently set <= batch_size until bug fix.')
-
-        val_data = DataLoader(data_module.val_set, num_plots)
-        # loading a first batch as default
-=======
         num_plots = plot_configs['num_plots'] if 'num_plots' in plot_configs else config['batch_size']
         
         # custom dataloader with num_plots as batch_size
         val_data = DataLoader(data_module.val_queue, num_plots)
->>>>>>> cfb20478
         batch = next(iter(val_data))
         self.X, self.y = model.prepare_batch(batch)
         self.color_channels = config['color_channels_in']
